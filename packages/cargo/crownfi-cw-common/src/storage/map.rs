--- conflicted
+++ resolved
@@ -7,12 +7,7 @@
 	item::AutosavingSerializableItem,
 	lexicographic_next, OZeroCopy, SerializableItem, StoragePairIterator,
 };
-<<<<<<< HEAD
-
-pub struct StoredMap<'exec, K: SerializableItem, V: SerializableItem> {
-=======
 pub struct StoredMap<K: SerializableItem, V: SerializableItem> {
->>>>>>> 211fdef9
 	namespace: &'static [u8],
 	key_type: PhantomData<K>,
 	value_type: PhantomData<V>,
@@ -153,14 +148,8 @@
 		self.inner_iter.0.advance_back_by(n)
 	}
 }
-<<<<<<< HEAD
-
-impl<'a, K: SerializableItem, V: SerializableItem> Iterator for StoredMapIter<'a, K, V> {
-	type Item = (K, V);
-=======
 impl<'a, K: SerializableItem, V: SerializableItem> Iterator for StoredMapIter<K, V> {
 	type Item = (K, OZeroCopy<V>);
->>>>>>> 211fdef9
 	fn next(&mut self) -> Option<Self::Item> {
 		self.inner_iter.next().and_then(|(key_bytes, value_bytes)| {
 			Some((
@@ -175,12 +164,7 @@
 	}
 	// TODO: impl advance_by when stable
 }
-<<<<<<< HEAD
-
-impl<'a, K: SerializableItem, V: SerializableItem> DoubleEndedIterator for StoredMapIter<'a, K, V> {
-=======
 impl<'a, K: SerializableItem, V: SerializableItem> DoubleEndedIterator for StoredMapIter<K, V> {
->>>>>>> 211fdef9
 	fn next_back(&mut self) -> Option<Self::Item> {
 		self.inner_iter.next_back().and_then(|(key_bytes, value_bytes)| {
 			Some((
@@ -199,44 +183,14 @@
 #[cfg(test)]
 mod tests {
 	use super::*;
-<<<<<<< HEAD
-	use cosmwasm_std::{Addr, Coin, Uint128};
-	use cw_multi_test::App;
-	use std::{cell::RefCell, rc::Rc};
-
-	const NAMESPACE: &[u8] = b"testing";
-
-	fn init_test_app(owner: &Addr) -> App {
-		App::new(|router, _, storage| {
-			// initialization moved to App construction
-			router
-				.bank
-				.init_balance(
-					storage,
-					owner,
-					vec![Coin {
-						denom: "usei".into(),
-						amount: Uint128::new(100_000_000_000u128),
-					}],
-				)
-				.unwrap()
-		})
-	}
-
-=======
 	use crate::storage::base::set_global_storage;
 	use cosmwasm_std::MemoryStorage;
->>>>>>> 211fdef9
 	#[test]
 	fn stored_map_iter() {
 		set_global_storage(Box::new(MemoryStorage::new()));
 		//let storage = MaybeMutableStorage::new_mutable_shared(Rc::new(RefCell::new(app.storage_mut())));
 
-<<<<<<< HEAD
-		let stored_map = StoredMap::<String, String>::new(NAMESPACE, storage.clone());
-=======
 		let stored_map = StoredMap::<String, String>::new(b"namespace");
->>>>>>> 211fdef9
 		stored_map.set(&"key1".to_string(), &"val1".to_string()).unwrap();
 		assert_eq!(
 			stored_map
