--- conflicted
+++ resolved
@@ -1,20 +1,9 @@
-<<<<<<< HEAD
-=======
 use super::base::{storage_read_item, storage_remove, storage_write, storage_write_item};
 use super::{OZeroCopy, SerializableItem};
 use cosmwasm_std::{StdError, Storage};
->>>>>>> 211fdef9
 use std::ops::{Deref, DerefMut};
 
-<<<<<<< HEAD
-use cosmwasm_std::{StdError, Storage};
-
-use super::SerializableItem;
-
-pub trait StoredItem: SerializableItem {
-=======
 pub trait StoredItem: SerializableItem + Sized {
->>>>>>> 211fdef9
 	fn namespace() -> &'static [u8];
 
 	#[deprecated(note = "please use `storage_read_item` instead")]
@@ -70,31 +59,17 @@
 pub struct AutosavingStoredItem<T: StoredItem> {
 	value: OZeroCopy<T>,
 }
-<<<<<<< HEAD
-
-impl<'a, T: StoredItem> AutosavingStoredItem<'a, T> {
-	pub fn new(storage: &Rc<RefCell<&'a mut dyn Storage>>) -> Result<Option<Self>, StdError> {
-		let Some(value) = T::load(*storage.borrow())? else {
-=======
 impl<'a, T: StoredItem> AutosavingStoredItem<T> {
 	pub fn new() -> Result<Option<Self>, StdError> {
 		let Some(value) = T::load()? else {
->>>>>>> 211fdef9
 			return Ok(None);
 		};
 		Ok(Some(Self { value }))
 	}
 }
-<<<<<<< HEAD
-
-impl<'a, T: StoredItem + Default> AutosavingStoredItem<'a, T> {
-	pub fn new_or_default(storage: &Rc<RefCell<&'a mut dyn Storage>>) -> Result<Self, StdError> {
-		let Some(value) = T::load(*storage.borrow())? else {
-=======
 impl<'a, T: StoredItem + Default> AutosavingStoredItem<T> {
 	pub fn new_or_default() -> Result<Self, StdError> {
 		let Some(value) = T::load()? else {
->>>>>>> 211fdef9
 			return Ok(Self {
 				value: OZeroCopy::from_inner(T::default()),
 			});
@@ -102,33 +77,18 @@
 		Ok(Self { value })
 	}
 }
-<<<<<<< HEAD
-
-impl<T: StoredItem> Deref for AutosavingStoredItem<'_, T> {
-=======
 impl<T: StoredItem> Deref for AutosavingStoredItem<T> {
->>>>>>> 211fdef9
 	type Target = T;
 	fn deref(&self) -> &Self::Target {
 		&self.value
 	}
 }
-<<<<<<< HEAD
-
-impl<T: StoredItem> DerefMut for AutosavingStoredItem<'_, T> {
-=======
 impl<T: StoredItem> DerefMut for AutosavingStoredItem<T> {
->>>>>>> 211fdef9
 	fn deref_mut(&mut self) -> &mut Self::Target {
 		&mut self.value
 	}
 }
-<<<<<<< HEAD
-
-impl<'a, T> Drop for AutosavingStoredItem<'a, T>
-=======
 impl<T> Drop for AutosavingStoredItem<T>
->>>>>>> 211fdef9
 where
 	T: StoredItem,
 {
@@ -146,25 +106,6 @@
 	value: OZeroCopy<T>,
 	namespace: Vec<u8>,
 }
-<<<<<<< HEAD
-
-impl<'a, T: SerializableItem> AutosavingSerializableItem<'a, T> {
-	pub fn new(storage: &Rc<RefCell<&'a mut dyn Storage>>, namespace: Vec<u8>) -> Result<Option<Self>, StdError> {
-		let Some(data) = storage.borrow().get(&namespace) else { return Ok(None) };
-		Ok(Some(Self {
-			value: T::deserialize(&data)?,
-			namespace,
-			storage: storage.clone(),
-		}))
-	}
-}
-
-impl<'a, T: SerializableItem + Default> AutosavingSerializableItem<'a, T> {
-	pub fn new_or_default(storage: &Rc<RefCell<&'a mut dyn Storage>>, namespace: Vec<u8>) -> Result<Self, StdError> {
-		let Some(data) = storage.borrow().get(&namespace) else {
-			return Ok(Self {
-				value: T::default(),
-=======
 impl<T: SerializableItem> AutosavingSerializableItem<T> {
 	pub fn new(namespace: Vec<u8>) -> Result<Option<Self>, StdError> {
 		let Some(value) = storage_read_item(&namespace)? else { return Ok(None) };
@@ -178,39 +119,23 @@
 		} else {
 			Ok(Self {
 				value: OZeroCopy::from_inner(T::default()),
->>>>>>> 211fdef9
 				namespace,
 			})
 		}
 	}
 }
-<<<<<<< HEAD
-
-impl<T: SerializableItem> Deref for AutosavingSerializableItem<'_, T> {
-=======
 impl<T: SerializableItem> Deref for AutosavingSerializableItem<T> {
->>>>>>> 211fdef9
 	type Target = T;
 	fn deref(&self) -> &Self::Target {
 		&self.value
 	}
 }
-<<<<<<< HEAD
-
-impl<T: SerializableItem> DerefMut for AutosavingSerializableItem<'_, T> {
-=======
 impl<T: SerializableItem> DerefMut for AutosavingSerializableItem<T> {
->>>>>>> 211fdef9
 	fn deref_mut(&mut self) -> &mut Self::Target {
 		&mut self.value
 	}
 }
-<<<<<<< HEAD
-
-impl<'a, T> Drop for AutosavingSerializableItem<'a, T>
-=======
 impl<'a, T> Drop for AutosavingSerializableItem<T>
->>>>>>> 211fdef9
 where
 	T: SerializableItem,
 {
