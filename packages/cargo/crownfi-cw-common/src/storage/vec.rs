--- conflicted
+++ resolved
@@ -34,11 +34,7 @@
 	pub fn len(&self) -> u32 {
 		return self.len;
 	}
-<<<<<<< HEAD
 	pub fn get(&self, index: u32) -> Result<Option<OZeroCopy<V>>, StdError> {
-=======
-	pub fn get(&self, index: u32) -> Result<Option<V>, StdError> {
->>>>>>> 31774ed9
 		if index < self.len {
 			return self.map.get(&index);
 		}
