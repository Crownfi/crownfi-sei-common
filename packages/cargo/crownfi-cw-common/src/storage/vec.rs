use std::{marker::PhantomData, num::NonZeroUsize};

use cosmwasm_std::{OverflowError, StdError};

use super::{concat_byte_array_pairs, map::StoredMap, MaybeMutableStorage, SerializableItem};

pub struct StoredVec<'exec, V: SerializableItem> {
	namespace: &'static [u8],
	storage: MaybeMutableStorage<'exec>,
	map: StoredMap<'exec, u32, V>,
	len: u32,
}

impl<'exec, V: SerializableItem> StoredVec<'exec, V> {
	pub fn new(namespace: &'static [u8], storage: MaybeMutableStorage<'exec>) -> Self {
		let len = storage
			.get(namespace)
			.map(|data| u32::from_le_bytes(data.try_into().unwrap_or_default()))
			.unwrap_or_default();

		Self {
			namespace,
			storage: storage.clone(),
			map: StoredMap::new(namespace, storage),
			len,
		}
	}

	#[inline]
	fn set_len(&mut self, value: u32) {
		self.len = value;
		self.storage.set(self.namespace, &value.to_le_bytes())
	}

	pub fn len(&self) -> u32 {
		return self.len;
	}

	pub fn get(&self, index: u32) -> Result<Option<V>, StdError> {
		if index < self.len {
			return self.map.get(&index);
		}
		Ok(None)
	}

	pub fn set(&self, index: u32, value: &V) -> Result<(), StdError> {
		if index >= self.len() {
			return Err(StdError::not_found("StoredVec out of bounds"));
		}
		self.map.set(&index, value)?;
		Ok(())
	}

	#[inline]
	pub fn capacity(&self) -> u32 {
		u32::MAX
	}

	pub fn clear(&mut self, dirty: bool) {
		if !dirty {
			let len = self.len();
			for i in 0..len {
				self.map.remove(&i);
			}
		}
		self.set_len(0);
	}

	pub fn extend<I: Iterator<Item = V>>(&mut self, iter: I) -> Result<(), StdError> {
		let mut len = self.len();
		for item in iter {
			self.map.set(&len, &item)?;
			len = len
				.checked_add(1)
				.ok_or(OverflowError::new(cosmwasm_std::OverflowOperation::Add, len, 1))?;
		}
		self.set_len(len);
		Ok(())
	}

	pub fn extend_ref<R: AsRef<V>, I: Iterator<Item = R>>(&mut self, iter: I) -> Result<(), StdError> {
		let mut len = self.len();
		for item in iter {
			self.map.set(&len, item.as_ref())?;
			len = len
				.checked_add(1)
				.ok_or(OverflowError::new(cosmwasm_std::OverflowOperation::Add, len, 1))?;
		}
		self.set_len(len);
		Ok(())
	}

	pub fn insert(&mut self, index: u32, element: &V) -> Result<(), StdError> {
		let len = self.len();
		if index > len {
			return Err(StdError::not_found("StoredVec out of bounds"));
		}
		for i in (index..len).rev() {
			self.map.set_raw_bytes(&(i + 1), &self.map.get_raw_bytes(&i).unwrap());
		}
		self.map.set(&index, element)
	}

	pub fn is_empty(&self) -> bool {
		self.len() == 0
	}

	pub fn iter(&self) -> IndexedStoredItemIter<'exec, V> {
		let len = self.len();
		IndexedStoredItemIter::new(self.namespace, self.storage.clone(), 0, len)
	}

	pub fn pop(&mut self) -> Result<Option<V>, StdError> {
		let mut len = self.len();
		if len == 0 {
			return Ok(None);
		}
		len -= 1;
		let result = self.map.get(&len)?;
		self.map.remove(&len);
		self.set_len(len);
		Ok(result)
	}

	pub fn push(&mut self, element: &V) -> Result<(), StdError> {
		let mut len = self.len();
		self.map.set(&len, element)?;
		len = len
			.checked_add(1)
			.ok_or(OverflowError::new(cosmwasm_std::OverflowOperation::Add, len, 1))?;
		self.set_len(len);
		Ok(())
	}

	pub fn remove(&mut self, index: u32) -> Result<V, StdError> {
		let new_len = self
			.len()
			.checked_sub(1)
			.ok_or(StdError::not_found("StoredVec out of bounds"))?;
		let result = self
			.map
			.get(&index)?
			.ok_or(StdError::not_found("StoredVec out of bounds"))?;
		for i in index..new_len {
			self.map.set_raw_bytes(&i, &self.map.get_raw_bytes(&(i + 1)).unwrap());
		}
		self.map.remove(&new_len);
		self.set_len(new_len);
		Ok(result)
	}

	pub fn swap(&self, index1: u32, index2: u32) -> Result<(), StdError> {
		let tmp_value = self
			.map
			.get_raw_bytes(&index1)
			.ok_or(StdError::not_found("StoredVec out of bounds"))?;
		self.map.set_raw_bytes(
			&index1,
			&self
				.map
				.get_raw_bytes(&index2)
				.ok_or(StdError::not_found("StoredVec out of bounds"))?,
		);
		self.map.set_raw_bytes(&index2, &tmp_value);
		Ok(())
	}

	pub fn swap_remove(&mut self, index: u32) -> Result<V, StdError> {
		let new_len = self
			.len()
			.checked_sub(1)
			.ok_or(StdError::not_found("StoredVec out of bounds"))?;
		let result = self
			.map
			.get(&index)?
			.ok_or(StdError::not_found("StoredVec out of bounds"))?;
		self.map
			.set_raw_bytes(&index, &self.map.get_raw_bytes(&new_len).unwrap());
		self.map.remove(&new_len);
		self.set_len(new_len);
		Ok(result)
	}

	pub fn truncate(&mut self, len: u32, dirty: bool) {
		let cur_len = self.len();
		if cur_len <= len {
			return;
		}
		if !dirty {
			for i in len..cur_len {
				self.map.remove(&i);
			}
		}
		self.set_len(len);
	}
}

impl<'exec, V: SerializableItem> IntoIterator for StoredVec<'exec, V> {
	type Item = Result<V, StdError>;
	type IntoIter = IndexedStoredItemIter<'exec, V>;
	fn into_iter(self) -> Self::IntoIter {
		let len = self.len();
		IndexedStoredItemIter::new(self.namespace, self.storage, 0, len)
	}
}

impl<'exec, V: SerializableItem> IntoIterator for &StoredVec<'exec, V> {
	type Item = Result<V, StdError>;
	type IntoIter = IndexedStoredItemIter<'exec, V>;
	fn into_iter(self) -> Self::IntoIter {
		let len = self.len();
		IndexedStoredItemIter::new(self.namespace, self.storage.clone(), 0, len)
	}
}

/// Iterator for StoredVec and StoredVecDeque
pub struct IndexedStoredItemIter<'exec, V: SerializableItem> {
	namespace: &'static [u8],
	storage: MaybeMutableStorage<'exec>,
	start: u32,
	end: u32,
	value_type: PhantomData<V>,
}

impl<'exec, V: SerializableItem> IndexedStoredItemIter<'exec, V> {
	pub fn new(namespace: &'static [u8], storage: MaybeMutableStorage<'exec>, start: u32, end: u32) -> Self {
		Self {
			namespace,
			storage,
			start,
			end,
			value_type: PhantomData,
		}
	}

	// TODO: move to respective traits when https://github.com/rust-lang/rust/issues/77404 is closed.
	// don't needlessly de-serialize things when calling .skip()
	pub fn advance_by(&mut self, n: usize) -> Result<(), NonZeroUsize> {
		if self.start == self.end {
			if n == 0 {
				return Ok(());
			} else {
				// SAFTY: the n == 0 check literally just failed
				return Err(unsafe { NonZeroUsize::new_unchecked(n) });
			}
		}
		let result;
		let new_start = self.start.wrapping_add(n as u32);
		if self.start > self.end {
			if new_start < self.start && new_start > self.end {
				result = Err(unsafe { NonZeroUsize::new_unchecked((new_start - self.end) as usize) });
			} else {
				result = Ok(());
			}
		} else {
			if new_start < self.start {
				result = Err(unsafe { NonZeroUsize::new_unchecked((new_start + (u32::MAX - self.end)) as usize) });
			} else if new_start > self.end {
				result = Err(unsafe { NonZeroUsize::new_unchecked((new_start - self.end) as usize) });
			} else {
				result = Ok(());
			}
		}
		if result.is_ok() {
			self.start = new_start;
		} else {
			// Make all future nexts return none
			self.start = self.end;
		}
		result
	}

	fn advance_back_by(&mut self, n: usize) -> Result<(), NonZeroUsize> {
		if self.start == self.end {
			if n == 0 {
				return Ok(());
			} else {
				// SAFTY: the n == 0 check literally just failed
				return Err(unsafe { NonZeroUsize::new_unchecked(n) });
			}
		}
		let result;
		let new_end = self.end.wrapping_sub(n as u32);
		if self.start > self.end {
			if new_end > self.end && new_end < self.start {
				result = Err(unsafe { NonZeroUsize::new_unchecked((self.start - new_end) as usize) });
			} else {
				result = Ok(())
			}
		} else {
			if new_end < self.start {
				result = Err(unsafe { NonZeroUsize::new_unchecked((self.start - new_end) as usize) });
			} else if new_end > self.end {
				result = Err(unsafe { NonZeroUsize::new_unchecked((self.start + (u32::MAX - new_end)) as usize) });
			} else {
				result = Ok(())
			}
		}
		if result.is_ok() {
			self.end = new_end;
		} else {
			// Make all future nexts return none
			self.end = self.start;
		}
		result
	}
}

impl<'exec, V: SerializableItem> Iterator for IndexedStoredItemIter<'exec, V> {
	type Item = Result<V, StdError>;

	fn next(&mut self) -> Option<Self::Item> {
		if self.start == self.end {
			return None;
		}
		let Some(data) = self
			.storage
			.get(&concat_byte_array_pairs(self.namespace, &self.start.to_le_bytes()))
		else {
			return None;
		};
		self.start = self.start.wrapping_add(1);
		Some(V::deserialize(&data))
	}

	fn nth(&mut self, n: usize) -> Option<Self::Item> {
		self.advance_by(n).ok()?;
		self.next()
	}

	fn size_hint(&self) -> (usize, Option<usize>) {
		let result;
		if self.start > self.end {
			result = u32::MAX - (self.start - self.end);
		} else {
			result = self.end - self.start;
		}
		(result as usize, Some(result as usize))
	}
}

impl<'exec, V: SerializableItem> DoubleEndedIterator for IndexedStoredItemIter<'exec, V> {
	fn next_back(&mut self) -> Option<Self::Item> {
		if self.start == self.end {
			return None;
		}
		self.end = self.end.wrapping_sub(1);
		let Some(data) = self
			.storage
			.get(&concat_byte_array_pairs(self.namespace, &self.end.to_le_bytes()))
		else {
			return None;
		};
		Some(V::deserialize(&data))
	}

	fn nth_back(&mut self, n: usize) -> Option<Self::Item> {
		self.advance_back_by(n).ok()?;
		self.next_back()
	}
}

impl<'exec, V: SerializableItem> ExactSizeIterator for IndexedStoredItemIter<'exec, V> {
	// relies on size_hint to return 2 exact numbers
}

#[cfg(test)]
mod tests {
	use std::{cell::RefCell, rc::Rc};

	use cosmwasm_std::{testing::MockStorage, Storage};

	use super::*;

	const NAMESPACE: &[u8] = b"testing";

	type TestingResult<T = ()> = std::result::Result<T, Box<dyn std::error::Error>>;

	#[test]
<<<<<<< HEAD
	fn stored_vec() -> TestingResult {
		let mut storage_ = MockStorage::new();
		// would be cool if we could make this into a static variable
		let storage = Rc::new(RefCell::new(&mut storage_ as &mut dyn Storage));
		let storage = MaybeMutableStorage::new_mutable_shared(storage);

		let mut vec = StoredVec::<u16>::new(NAMESPACE, storage.clone());
		vec.push(&69)?;
		vec.push(&420)?;

		let vec: Vec<u16> = vec.into_iter().filter_map(Result::ok).collect();
		assert_eq!(vec, vec![69, 420]);

		let vec = StoredVec::<u16>::new(NAMESPACE, storage.clone());
		assert_eq!(2, vec.len());
		assert_eq!(Some(69), vec.get(0)?);
		assert_eq!(Some(420), vec.get(1)?);

		vec.set(0, &123)?;
		assert!(vec.set(vec.len() + 1, &123).is_err());
		assert_eq!(Some(123), vec.get(0)?);

		assert_eq!(vec.capacity(), u32::MAX); // unnecessary, but i wanted to see all the function tested on the HTML file

		Ok(())
	}

	#[test]
	fn extend() -> TestingResult {
=======
	fn get_after_dirty_clear() -> TestingResult {
>>>>>>> 31774ed9
		let mut storage_ = MockStorage::new();
		let storage = Rc::new(RefCell::new(&mut storage_ as &mut dyn Storage));
		let storage = MaybeMutableStorage::new_mutable_shared(storage);
		let mut vec = StoredVec::<u16>::new(NAMESPACE, storage.clone());

<<<<<<< HEAD
		vec.push(&69)?;
		vec.push(&420)?;
		vec.extend([1, 2, 3].into_iter())?;
		vec.extend_ref([Box::new(4)].into_iter())?;

		let vec: Vec<u16> = vec.into_iter().filter_map(Result::ok).collect();
		assert_eq!(vec, vec![69, 420, 1, 2, 3, 4]);

		Ok(())
	}

	#[test]
	fn insert_and_remove() -> TestingResult {
		let mut storage_ = MockStorage::new();
		let storage = Rc::new(RefCell::new(&mut storage_ as &mut dyn Storage));
		let storage = MaybeMutableStorage::new_mutable_shared(storage);
		let mut vec = StoredVec::<u16>::new(NAMESPACE, storage.clone());

		vec.push(&69)?;
		vec.push(&420)?;

		vec.insert(1, &1)?;
		let v: Vec<_> = vec.iter().filter_map(Result::ok).collect();
		assert_eq!(v, vec![69, 1]);

		vec.remove(1)?;
		let v: Vec<_> = vec.iter().filter_map(Result::ok).collect();
		assert_eq!(v, vec![69]);

		vec.extend([1, 2, 3].into_iter())?;
		vec.pop()?;

		let v: Vec<_> = vec.iter().filter_map(Result::ok).collect();
		assert_eq!(v, vec![69, 1, 2]);

		vec.remove(1)?;
		let v: Vec<_> = vec.iter().filter_map(Result::ok).collect();
		assert_eq!(v, vec![69, 2]);

		vec.clear(true);
		assert!(vec.is_empty());
		assert!(vec.pop()?.is_none());

		Ok(())
	}

	#[test]
	fn extra_ops() -> TestingResult {
		let mut storage_ = MockStorage::new();
		let storage = Rc::new(RefCell::new(&mut storage_ as &mut dyn Storage));
		let storage = MaybeMutableStorage::new_mutable_shared(storage);
		let mut vec = StoredVec::<u16>::new(NAMESPACE, storage.clone());

		vec.push(&69)?;
		vec.push(&420)?;

		vec.swap(0, 1)?;

		let v: Vec<_> = vec.iter().filter_map(Result::ok).collect();
		assert_eq!(v, vec![420, 69]);

		vec.extend([1, 2, 3].into_iter())?;
		vec.swap_remove(1)?;

		let v: Vec<_> = vec.iter().filter_map(Result::ok).collect();
		assert_eq!(v, vec![420, 3, 1, 2]);

		vec.truncate(3, true);
		let v: Vec<_> = vec.iter().filter_map(Result::ok).collect();
		assert_eq!(v, vec![420, 3, 1]);

		let mut iterator = vec.iter();
		iterator.advance_by(1).unwrap();
		let v: Vec<_> = iterator.filter_map(Result::ok).collect();
		assert_eq!(v, vec![3, 1]);

		let mut iterator = vec.iter();
		iterator.advance_back_by(1).unwrap();
		let v: Vec<_> = iterator.filter_map(Result::ok).collect();
		assert_eq!(v, vec![420, 3]);

		let mut iterator = vec.iter();
		let x = iterator.next_back().unwrap()?;
		assert_eq!(x, 1);
		let x = iterator.nth_back(0).unwrap()?;
		assert_eq!(x, 3);
		let x = iterator.nth(0).unwrap()?;
		assert_eq!(x, 420);

		Ok(())
	}

	#[test]
	fn after_drop() -> TestingResult {
		let mut storage_ = MockStorage::new();
		let storage = Rc::new(RefCell::new(&mut storage_ as &mut dyn Storage));
		let storage = MaybeMutableStorage::new_mutable_shared(storage);

		let mut vec = StoredVec::<u16>::new(NAMESPACE, storage.clone());
		vec.push(&69)?;
		vec.push(&420)?;

		drop(vec);

		let vec: Vec<u16> = StoredVec::<u16>::new(NAMESPACE, storage)
			.into_iter()
			.filter_map(Result::ok)
			.collect();
		assert_eq!(vec, vec![69, 420]);

		Ok(())
	}

	#[test]
	fn clean() -> TestingResult {
		let mut storage_ = MockStorage::new();
		let storage = Rc::new(RefCell::new(&mut storage_ as &mut dyn Storage));
		let storage = MaybeMutableStorage::new_mutable_shared(storage);
		let mut vec = StoredVec::<u16>::new(NAMESPACE, storage.clone());

		let push_values = |vec: &mut StoredVec<'_, u16>| -> TestingResult {
			vec.push(&69)?;
			vec.push(&420)?;
			Ok(())
		};

		let check_values = |vec: &StoredVec<'_, u16>| -> TestingResult {
			let vec: Vec<u16> = vec.iter().filter_map(Result::ok).collect();
			assert_eq!(vec, vec![69, 420]);
			Ok(())
		};

		push_values(&mut vec)?;
		check_values(&vec)?;
		vec.clear(true);
		drop(vec);

		let mut vec = StoredVec::<u16>::new(NAMESPACE, storage.clone());
		let q: Vec<u16> = vec.iter().filter_map(Result::ok).collect();
		assert_eq!(q.len(), 0);

		push_values(&mut vec)?;
		check_values(&vec)?;
		vec.clear(false);
		drop(vec);

		let mut vec = StoredVec::<u16>::new(NAMESPACE, storage.clone());
		let q: Vec<u16> = vec.iter().filter_map(Result::ok).collect();
		assert_eq!(q.len(), 0);

		push_values(&mut vec)?;
		check_values(&vec)?;
		drop(vec);

		let mut vec = StoredVec::<u16>::new(NAMESPACE, storage.clone());
		vec.clear(false);
		let q: Vec<u16> = vec.iter().filter_map(Result::ok).collect();
		assert_eq!(q.len(), 0);

		push_values(&mut vec)?;
		check_values(&vec)?;
		drop(vec);

		let mut vec = StoredVec::<u16>::new(NAMESPACE, storage);
		vec.clear(true);
		let q: Vec<u16> = (&vec).into_iter().filter_map(Result::ok).collect();
		assert_eq!(q.len(), 0);
=======
		vec.extend([1, 2, 3].into_iter())?;
		vec.clear(true);

		let val = vec.get(0);

		assert_eq!(val, Ok(None));
>>>>>>> 31774ed9

		Ok(())
	}
}<|MERGE_RESOLUTION|>--- conflicted
+++ resolved
@@ -377,7 +377,23 @@
 	type TestingResult<T = ()> = std::result::Result<T, Box<dyn std::error::Error>>;
 
 	#[test]
-<<<<<<< HEAD
+	fn get_after_dirty_clear() -> TestingResult {
+		let mut storage_ = MockStorage::new();
+		let storage = Rc::new(RefCell::new(&mut storage_ as &mut dyn Storage));
+		let storage = MaybeMutableStorage::new_mutable_shared(storage);
+		let mut vec = StoredVec::<u16>::new(NAMESPACE, storage.clone());
+
+		vec.extend([1, 2, 3].into_iter())?;
+		vec.clear(true);
+
+		let val = vec.get(0);
+
+		assert_eq!(val, Ok(None));
+
+		Ok(())
+	}
+
+	#[test]
 	fn stored_vec() -> TestingResult {
 		let mut storage_ = MockStorage::new();
 		// would be cool if we could make this into a static variable
@@ -407,15 +423,11 @@
 
 	#[test]
 	fn extend() -> TestingResult {
-=======
-	fn get_after_dirty_clear() -> TestingResult {
->>>>>>> 31774ed9
 		let mut storage_ = MockStorage::new();
 		let storage = Rc::new(RefCell::new(&mut storage_ as &mut dyn Storage));
 		let storage = MaybeMutableStorage::new_mutable_shared(storage);
 		let mut vec = StoredVec::<u16>::new(NAMESPACE, storage.clone());
 
-<<<<<<< HEAD
 		vec.push(&69)?;
 		vec.push(&420)?;
 		vec.extend([1, 2, 3].into_iter())?;
@@ -583,14 +595,6 @@
 		vec.clear(true);
 		let q: Vec<u16> = (&vec).into_iter().filter_map(Result::ok).collect();
 		assert_eq!(q.len(), 0);
-=======
-		vec.extend([1, 2, 3].into_iter())?;
-		vec.clear(true);
-
-		let val = vec.get(0);
-
-		assert_eq!(val, Ok(None));
->>>>>>> 31774ed9
 
 		Ok(())
 	}
