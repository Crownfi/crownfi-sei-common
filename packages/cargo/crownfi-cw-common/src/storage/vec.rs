--- conflicted
+++ resolved
@@ -37,12 +37,7 @@
 	pub fn len(&self) -> u32 {
 		return self.len;
 	}
-<<<<<<< HEAD
-
-	pub fn get(&self, index: u32) -> Result<Option<V>, StdError> {
-=======
 	pub fn get(&self, index: u32) -> Result<Option<OZeroCopy<V>>, StdError> {
->>>>>>> 211fdef9
 		if index < self.len {
 			return self.map.get(&index);
 		}
@@ -110,21 +105,11 @@
 	pub fn is_empty(&self) -> bool {
 		self.len() == 0
 	}
-<<<<<<< HEAD
-
-	pub fn iter(&self) -> IndexedStoredItemIter<'exec, V> {
-=======
 	pub fn iter(&self) -> IndexedStoredItemIter<V> {
->>>>>>> 211fdef9
 		let len = self.len();
 		IndexedStoredItemIter::new(self.namespace, 0, len)
 	}
-<<<<<<< HEAD
-
-	pub fn pop(&mut self) -> Result<Option<V>, StdError> {
-=======
 	pub fn pop(&mut self) -> Result<Option<OZeroCopy<V>>, StdError> {
->>>>>>> 211fdef9
 		let mut len = self.len();
 		if len == 0 {
 			return Ok(None);
@@ -145,12 +130,7 @@
 		self.set_len(len);
 		Ok(())
 	}
-<<<<<<< HEAD
-
-	pub fn remove(&mut self, index: u32) -> Result<V, StdError> {
-=======
 	pub fn remove(&mut self, index: u32) -> Result<OZeroCopy<V>, StdError> {
->>>>>>> 211fdef9
 		let new_len = self
 			.len()
 			.checked_sub(1)
@@ -182,12 +162,7 @@
 		self.map.set_raw_bytes(&index2, &tmp_value);
 		Ok(())
 	}
-<<<<<<< HEAD
-
-	pub fn swap_remove(&mut self, index: u32) -> Result<V, StdError> {
-=======
 	pub fn swap_remove(&mut self, index: u32) -> Result<OZeroCopy<V>, StdError> {
->>>>>>> 211fdef9
 		let new_len = self
 			.len()
 			.checked_sub(1)
@@ -225,16 +200,9 @@
 		IndexedStoredItemIter::new(self.namespace, 0, len)
 	}
 }
-<<<<<<< HEAD
-
-impl<'exec, V: SerializableItem> IntoIterator for &StoredVec<'exec, V> {
-	type Item = Result<V, StdError>;
-	type IntoIter = IndexedStoredItemIter<'exec, V>;
-=======
 impl<V: SerializableItem> IntoIterator for &StoredVec<V> {
 	type Item = Result<OZeroCopy<V>, StdError>;
 	type IntoIter = IndexedStoredItemIter<V>;
->>>>>>> 211fdef9
 	fn into_iter(self) -> Self::IntoIter {
 		let len = self.len();
 		IndexedStoredItemIter::new(self.namespace, 0, len)
@@ -248,14 +216,8 @@
 	end: u32,
 	value_type: PhantomData<V>,
 }
-<<<<<<< HEAD
-
-impl<'exec, V: SerializableItem> IndexedStoredItemIter<'exec, V> {
-	pub fn new(namespace: &'static [u8], storage: MaybeMutableStorage<'exec>, start: u32, end: u32) -> Self {
-=======
 impl<'exec, V: SerializableItem> IndexedStoredItemIter<V> {
 	pub fn new(namespace: &'static [u8], start: u32, end: u32) -> Self {
->>>>>>> 211fdef9
 		Self {
 			namespace,
 			start,
@@ -263,13 +225,7 @@
 			value_type: PhantomData,
 		}
 	}
-<<<<<<< HEAD
-
-	// TODO: move to respective traits when https://github.com/rust-lang/rust/issues/77404 is closed.
-	// don't needlessly de-serialize things when calling .skip()
-=======
 	// TODO: move to respective trait when https://github.com/rust-lang/rust/issues/77404 is closed.
->>>>>>> 211fdef9
 	pub fn advance_by(&mut self, n: usize) -> Result<(), NonZeroUsize> {
 		if self.start == self.end {
 			if n == 0 {
@@ -304,11 +260,7 @@
 		}
 		result
 	}
-<<<<<<< HEAD
-
-=======
 	// TODO: move to respective trait when https://github.com/rust-lang/rust/issues/77404 is closed.
->>>>>>> 211fdef9
 	fn advance_back_by(&mut self, n: usize) -> Result<(), NonZeroUsize> {
 		if self.start == self.end {
 			if n == 0 {
@@ -345,14 +297,8 @@
 	}
 }
 
-<<<<<<< HEAD
-impl<'exec, V: SerializableItem> Iterator for IndexedStoredItemIter<'exec, V> {
-	type Item = Result<V, StdError>;
-
-=======
 impl<'exec, V: SerializableItem> Iterator for IndexedStoredItemIter<V> {
 	type Item = Result<OZeroCopy<V>, StdError>;
->>>>>>> 211fdef9
 	fn next(&mut self) -> Option<Self::Item> {
 		if self.start == self.end {
 			return None;
@@ -375,12 +321,7 @@
 		(result as usize, Some(result as usize))
 	}
 }
-<<<<<<< HEAD
-
-impl<'exec, V: SerializableItem> DoubleEndedIterator for IndexedStoredItemIter<'exec, V> {
-=======
 impl<'exec, V: SerializableItem> DoubleEndedIterator for IndexedStoredItemIter<V> {
->>>>>>> 211fdef9
 	fn next_back(&mut self) -> Option<Self::Item> {
 		if self.start == self.end {
 			return None;
@@ -394,12 +335,7 @@
 		self.next_back()
 	}
 }
-<<<<<<< HEAD
-
-impl<'exec, V: SerializableItem> ExactSizeIterator for IndexedStoredItemIter<'exec, V> {
-=======
 impl<'exec, V: SerializableItem> ExactSizeIterator for IndexedStoredItemIter<V> {
->>>>>>> 211fdef9
 	// relies on size_hint to return 2 exact numbers
 }
 
