use bytemuck::{Pod, Zeroable};
use cosmwasm_std::{StdError, StdResult};

use super::{map::StoredMap, vec::IndexedStoredItemIter, MaybeMutableStorage, SerializableItem};

#[derive(Debug, Default, Clone, Copy, Zeroable, Pod)]
#[repr(C)]
pub struct QueueEnds {
	pub front: u32,
	pub back: u32,
}

pub struct StoredVecDeque<'exec, V: SerializableItem> {
	namespace: &'static [u8],
	storage: MaybeMutableStorage<'exec>,
	map: StoredMap<'exec, u32, V>,
	ends: QueueEnds,
}

impl<'exec, V: SerializableItem> StoredVecDeque<'exec, V> {
	pub fn new(namespace: &'static [u8], storage: MaybeMutableStorage<'exec>) -> Self {
		let ends = storage
			.get(&namespace)
			.map(|data| {
				if data.len() == 4 {
					// Vec that has been "upgraded" to a queue
					return QueueEnds {
						front: 0,
						back: u32::from_le_bytes(data.try_into().unwrap()),
					};
				}
				if data.len() < std::mem::size_of::<QueueEnds>() {
					return QueueEnds::default();
				}
				// Doing this way because I don't trust the alignment of the data returned from storage
				QueueEnds {
					front: u32::from_le_bytes(data[0..4].try_into().unwrap()),
					back: u32::from_le_bytes(data[4..].try_into().unwrap()),
				}
			})
			.unwrap_or_default();

		Self {
			namespace,
			storage: storage.clone(),
			map: StoredMap::new(namespace, storage),
			ends,
		}
	}

	#[inline]
	fn set_ends(&mut self, value: QueueEnds) {
		self.ends = value;
		#[cfg(target_endian = "big")]
		let value = QueueEnds {
			front: value.front.swap_bytes(),
			back: value.back.swap_bytes(),
		};
		self.storage.set(self.namespace, &bytemuck::bytes_of(&value))
	}

	#[inline]
	pub fn ends(&self) -> QueueEnds {
		self.ends
	}

	fn to_raw_index(&self, index: u32) -> u32 {
		index.wrapping_add(self.ends().front)
	}

	pub fn len(&self) -> u32 {
		let ends = self.ends();
		if ends.back >= ends.front {
			ends.back - ends.front
		} else {
			u32::MAX - (ends.front - ends.back)
		}
	}

	pub fn get(&self, index: u32) -> StdResult<Option<V>> {
		if index >= self.len() {
			return Ok(None);
		}

		self.map.get(&self.to_raw_index(index))
	}
	pub fn set(&self, index: u32, value: &V) -> StdResult<()> {
		if index >= self.len() {
			return Err(StdError::not_found("StoredVecDeque out of bounds"));
		}
		self.map.set(&self.to_raw_index(index), value)
	}

	pub fn swap(&self, index1: u32, index2: u32) -> StdResult<()> {
		let index1 = self.to_raw_index(index1);
		let index2 = self.to_raw_index(index2);
		let tmp_value = self
			.map
			.get_raw_bytes(&index1)
			.ok_or(StdError::not_found("StoredVecDeque out of bounds"))?;
		self.map.set_raw_bytes(
			&index1,
			&self
				.map
				.get_raw_bytes(&index2)
				.ok_or(StdError::not_found("StoredVecDeque out of bounds"))?,
		);
		self.map.set_raw_bytes(&index2, &tmp_value);
		Ok(())
	}

	pub fn capacity(&self) -> u32 {
		u32::MAX
	}

	pub fn iter(&self) -> IndexedStoredItemIter<'exec, V> {
		let ends = self.ends();
		IndexedStoredItemIter::new(self.namespace, self.storage.clone(), ends.front, ends.back)
	}

	#[inline]
	pub fn is_empty(&self) -> bool {
		self.ends.front == self.ends.back
	}

	pub fn clear(&mut self, dirty: bool) {
		if !dirty {
			while self.ends.front != self.ends.back {
				self.map.remove(&self.ends.front);
				self.ends.front = self.ends.front.wrapping_add(1);
			}
		}
		self.set_ends(QueueEnds { front: 0, back: 0 });
	}

	pub fn get_back(&self) -> StdResult<Option<V>> {
		if self.is_empty() {
			return Ok(None);
		}
		self.map.get(&self.ends.back.wrapping_sub(1))
	}

	pub fn set_back(&self, value: &V) -> StdResult<()> {
		if self.is_empty() {
			return Err(StdError::not_found("StoredVecDeque out of bounds"));
		}
		self.map.set(&self.ends.back.wrapping_sub(1), value)
	}

	pub fn pop_back(&mut self) -> StdResult<Option<V>> {
		if self.is_empty() {
			return Ok(None);
		}
		let mut ends = self.ends();
		ends.back = self.ends.back.wrapping_sub(1);
		let result = self.map.get(&ends.back)?;
		self.map.remove(&ends.back);
		self.set_ends(ends);
		Ok(result)
	}

	pub fn push_back(&mut self, value: &V) -> StdResult<()> {
		let mut ends = self.ends();
		if ends.back.wrapping_add(1) == ends.front {
			return Err(StdError::generic_err("StoredVecQueue is full"))?;
		}
		self.map.set(&ends.back, value)?;
		ends.back = ends.back.wrapping_add(1);
		self.set_ends(ends);
		Ok(())
	}

	pub fn get_front(&self) -> StdResult<Option<V>> {
		if self.is_empty() {
			return Ok(None);
		}
		self.map.get(&self.ends.front)
	}

	pub fn set_front(&self, value: &V) -> StdResult<()> {
		if self.is_empty() {
			return Err(StdError::not_found("StoredVecDeque out of bounds"));
		}
		self.map.set(&self.ends.front, value)
	}

	pub fn pop_front(&mut self) -> StdResult<Option<V>> {
		if self.is_empty() {
			return Ok(None);
		}
		let mut ends = self.ends();
		let result = self.map.get(&ends.front)?;
		self.map.remove(&ends.front);
		ends.front = ends.front.wrapping_add(1);
		self.set_ends(ends);
		Ok(result)
	}

	pub fn push_front(&mut self, value: &V) -> StdResult<()> {
		let mut ends = self.ends();
		ends.front = ends.front.wrapping_sub(1);
		if ends.front == ends.back {
			return Err(StdError::generic_err("StoredVecQueue is full"))?;
		}
		self.map.set(&ends.front, value)?;
		self.set_ends(ends);
		Ok(())
	}
}

impl<'exec, V: SerializableItem> IntoIterator for StoredVecDeque<'exec, V> {
	type Item = Result<V, StdError>;
	type IntoIter = IndexedStoredItemIter<'exec, V>;
	fn into_iter(self) -> Self::IntoIter {
		let ends = self.ends();
		IndexedStoredItemIter::new(self.namespace, self.storage, ends.front, ends.back)
	}
}

impl<'exec, V: SerializableItem> IntoIterator for &StoredVecDeque<'exec, V> {
	type Item = Result<V, StdError>;
	type IntoIter = IndexedStoredItemIter<'exec, V>;
	fn into_iter(self) -> Self::IntoIter {
		let ends = self.ends();
		IndexedStoredItemIter::new(self.namespace, self.storage.clone(), ends.front, ends.back)
	}
}

#[cfg(test)]
mod tests {
<<<<<<< HEAD
	use std::{cell::RefCell, collections::VecDeque, rc::Rc};
=======
	use std::{cell::RefCell, rc::Rc};
>>>>>>> 31774ed9

	use cosmwasm_std::{testing::MockStorage, Storage};

	use super::*;

<<<<<<< HEAD
	type TestingResult<T = ()> = std::result::Result<T, Box<dyn std::error::Error>>;

	const NAMESPACE: &[u8] = b"testing";

	#[test]
	fn queue() -> TestingResult {
		let mut storage_ = MockStorage::new();
		let storage = Rc::new(RefCell::new(&mut storage_ as &mut dyn Storage));
		let storage = MaybeMutableStorage::new_mutable_shared(storage);
		let mut queue = StoredVecDeque::<u16>::new(NAMESPACE, storage.clone());
		queue.push_front(&69)?;
		queue.push_back(&420)?;
		queue.push_front(&1234)?;
		queue.pop_back()?;

		let queue_: VecDeque<u16> = queue.iter().filter_map(Result::ok).collect();
		let sample = VecDeque::<u16>::from([1234, 69]);

		assert_eq!(queue_, sample);
		assert_eq!(Some(1234), queue.get_front()?);
		assert_eq!(Some(1234), queue.get(0)?);
		assert_eq!(Some(69), queue.get_back()?);
		// assert_eq!(Some(69), queue.get(1)?); // XXX: BROKEN BECAUSE OF queue.len()

		queue.set(0, &69)?;
		// queue.set(u32::MAX - 1, &420)?;

		assert_eq!(Some(69), queue.get(0)?);
		// assert_eq!(Some(420), queue.get(u32::MAX - 1)?);

		queue.set_front(&420)?;
		queue.set_back(&69)?;
		assert_eq!(Some(420), queue.get_front()?);
		assert_eq!(Some(69), queue.get_back()?);
		let ends = queue.ends();
		dbg!(ends.clone());

		// XXX: broken
		assert!(queue.swap(ends.front, ends.back).is_err());
		// assert_eq!(Some(69), queue.get_front()?);
		// assert_eq!(Some(420), queue.get_back()?);

		queue.clear(true);
		assert!(queue.set_front(&69).is_err());
		assert_eq!(None, queue.get_front()?);
		assert_eq!(None, queue.pop_front()?);
		assert_eq!(None, queue.get_back()?);
		assert_eq!(None, queue.pop_back()?);

		assert_eq!(u32::MAX, queue.capacity());

		Ok(())
	}

	#[test]
	fn queue_rm() -> TestingResult {
		let mut storage_ = MockStorage::new();
		let storage__ = Rc::new(RefCell::new(&mut storage_ as &mut dyn Storage));
		let storage = MaybeMutableStorage::new_mutable_shared(storage__.clone());
		let mut queue = StoredVecDeque::<u16>::new(NAMESPACE, storage.clone());
		queue.push_front(&69)?;
		queue.push_back(&420)?;
		queue.push_front(&1234)?;
		queue.pop_back()?;
		queue.pop_front()?;

		// using different pointers just as a sanity check
		storage__.borrow_mut().remove(NAMESPACE);
		let data = storage.get(NAMESPACE);
		assert!(data.is_none());

		Ok(())
	}

	// XXX: Aritz doesn't know how to handle it,
	// but at least this proves that the vec caches its length
	#[test]
	fn wanted_behavior_question_mark() -> TestingResult {
=======
	const NAMESPACE: &[u8] = b"testing";

	type TestingResult<T = ()> = std::result::Result<T, Box<dyn std::error::Error>>;

	fn get() -> TestingResult {
>>>>>>> 31774ed9
		let mut storage_ = MockStorage::new();
		let storage = Rc::new(RefCell::new(&mut storage_ as &mut dyn Storage));
		let storage = MaybeMutableStorage::new_mutable_shared(storage);
		let mut queue = StoredVecDeque::<u16>::new(NAMESPACE, storage.clone());

<<<<<<< HEAD
		queue.push_front(&69)?;
		queue.push_back(&420)?;

		storage.remove(NAMESPACE);

		assert!(storage.get(NAMESPACE).is_none());
		assert!(queue.into_iter().all(|x| x.is_ok()));

		Ok(())
	}

	#[test]
	fn queue_from_vec() -> TestingResult {
		let mut storage_ = MockStorage::new();
		let storage = Rc::new(RefCell::new(&mut storage_ as &mut dyn Storage));
		let storage = MaybeMutableStorage::new_mutable_shared(storage);
		let mut vec = crate::storage::vec::StoredVec::<u16>::new(NAMESPACE, storage.clone());
		vec.push(&69)?;
		vec.push(&420)?;
		drop(vec);

		let queue = StoredVecDeque::<u16>::new(NAMESPACE, storage.clone());
		let queue = queue.into_iter().filter_map(Result::ok).collect::<VecDeque<u16>>();
		assert_eq!(queue, VecDeque::from([69, 420]));

		Ok(())
	}

	#[test]
	fn queue_from_queue() -> TestingResult {
		let mut storage_ = MockStorage::new();
		let storage = Rc::new(RefCell::new(&mut storage_ as &mut dyn Storage));
		let storage = MaybeMutableStorage::new_mutable_shared(storage);
		let mut queue = StoredVecDeque::<u8>::new(NAMESPACE, storage.clone());
		queue.push_back(&69)?;
		drop(queue);

		let queue = StoredVecDeque::<u8>::new(NAMESPACE, storage);
		let queue = queue.into_iter().filter_map(Result::ok).collect::<VecDeque<u8>>();
		assert_eq!(queue, VecDeque::from([69]));

		Ok(())
	}

	#[test]
	fn queue_length() -> TestingResult {
		let mut storage_ = MockStorage::new();
		let storage = Rc::new(RefCell::new(&mut storage_ as &mut dyn Storage));
		let storage = MaybeMutableStorage::new_mutable_shared(storage);
		let mut queue = StoredVecDeque::<u16>::new(NAMESPACE, storage.clone());
		queue.push_back(&69)?;
		queue.push_back(&420)?;

		drop(queue);

		let queue = StoredVecDeque::<u16>::new(NAMESPACE, storage);
		let len = queue.len();
		assert_eq!(len, 2);

		Ok(())
	}

	// XXX: len fn returning wrong value
	#[test]
	#[should_panic]
	fn queue_length_broken() {
		let mut storage_ = MockStorage::new();
		let storage = Rc::new(RefCell::new(&mut storage_ as &mut dyn Storage));
		let storage = MaybeMutableStorage::new_mutable_shared(storage);
		let mut queue = StoredVecDeque::<u16>::new(NAMESPACE, storage.clone());
		queue.push_back(&69).unwrap();
		queue.push_front(&420).unwrap();

		drop(queue);

		let queue = StoredVecDeque::<u16>::new(NAMESPACE, storage);
		let len = queue.len();
		assert_eq!(len, 2);

		let queue = queue.iter().filter_map(Result::ok).collect::<VecDeque<u16>>();
		assert_eq!(queue.len(), 2);
	}

	#[test]
	fn clean_queue() {
		let mut storage_ = MockStorage::new();
		let storage = Rc::new(RefCell::new(&mut storage_ as &mut dyn Storage));
		let storage = MaybeMutableStorage::new_mutable_shared(storage);
		let mut queue = StoredVecDeque::<u16>::new(NAMESPACE, storage.clone());

		queue.push_back(&69).unwrap();
		queue.push_front(&420).unwrap();
		queue.clear(true);
		drop(queue);

		let mut queue = StoredVecDeque::<u16>::new(NAMESPACE, storage.clone());
		let q: VecDeque<u16> = queue.iter().filter_map(Result::ok).collect();
		assert_eq!(q.len(), 0);

		queue.push_back(&69).unwrap();
		queue.push_front(&420).unwrap();
		queue.clear(false);
		drop(queue);

		let mut queue = StoredVecDeque::<u16>::new(NAMESPACE, storage.clone());
		let q: VecDeque<u16> = queue.iter().filter_map(Result::ok).collect();
		assert_eq!(q.len(), 0);

		queue.push_back(&69).unwrap();
		queue.push_front(&420).unwrap();
		drop(queue);

		let mut queue = StoredVecDeque::<u16>::new(NAMESPACE, storage.clone());
		queue.clear(false);
		let q: VecDeque<u16> = queue.iter().filter_map(Result::ok).collect();
		assert_eq!(q.len(), 0);

		queue.push_back(&69).unwrap();
		queue.push_front(&420).unwrap();
		drop(queue);

		let mut queue = StoredVecDeque::<u16>::new(NAMESPACE, storage);
		queue.clear(true);
		let q: VecDeque<u16> = (&queue).into_iter().filter_map(Result::ok).collect();
		assert_eq!(q.len(), 0);
	}

	// #[test]
	// #[ignore]
	// fn queue_is_full() -> TestingResult {
	// 	let mut storage_ = MockStorage::new();
	// 	let storage = Rc::new(RefCell::new(&mut storage_ as &mut dyn Storage));
	// 	let storage = MaybeMutableStorage::new_mutable_shared(storage);
	// 	let mut queue = StoredVecDeque::<u32>::new(NAMESPACE, storage);
	//
	// 	for x in 0..u32::MAX {
	// 		queue.push_back(&x)?;
	// 	}
	//
	// 	assert!(queue.push_back(&420).is_err());
	//
	// 	Ok(())
	// }
=======
		queue.push_front(&1)?;
		queue.push_front(&2)?;
		queue.push_front(&3)?;

		let val = queue.get(3);

		assert_eq!(queue.len(), 3);
		assert_eq!(val, Ok(None));

		Ok(())
	}
>>>>>>> 31774ed9
}<|MERGE_RESOLUTION|>--- conflicted
+++ resolved
@@ -228,20 +228,34 @@
 
 #[cfg(test)]
 mod tests {
-<<<<<<< HEAD
 	use std::{cell::RefCell, collections::VecDeque, rc::Rc};
-=======
-	use std::{cell::RefCell, rc::Rc};
->>>>>>> 31774ed9
 
 	use cosmwasm_std::{testing::MockStorage, Storage};
 
 	use super::*;
 
-<<<<<<< HEAD
 	type TestingResult<T = ()> = std::result::Result<T, Box<dyn std::error::Error>>;
 
 	const NAMESPACE: &[u8] = b"testing";
+
+	#[test]
+	fn get() -> TestingResult {
+		let mut storage_ = MockStorage::new();
+		let storage = Rc::new(RefCell::new(&mut storage_ as &mut dyn Storage));
+		let storage = MaybeMutableStorage::new_mutable_shared(storage);
+		let mut queue = StoredVecDeque::<u16>::new(NAMESPACE, storage.clone());
+
+		queue.push_front(&1)?;
+		queue.push_front(&2)?;
+		queue.push_front(&3)?;
+
+		let val = queue.get(3);
+
+		assert_eq!(queue.len(), 3);
+		assert_eq!(val, Ok(None));
+
+		Ok(())
+	}
 
 	#[test]
 	fn queue() -> TestingResult {
@@ -317,19 +331,11 @@
 	// but at least this proves that the vec caches its length
 	#[test]
 	fn wanted_behavior_question_mark() -> TestingResult {
-=======
-	const NAMESPACE: &[u8] = b"testing";
-
-	type TestingResult<T = ()> = std::result::Result<T, Box<dyn std::error::Error>>;
-
-	fn get() -> TestingResult {
->>>>>>> 31774ed9
-		let mut storage_ = MockStorage::new();
-		let storage = Rc::new(RefCell::new(&mut storage_ as &mut dyn Storage));
-		let storage = MaybeMutableStorage::new_mutable_shared(storage);
-		let mut queue = StoredVecDeque::<u16>::new(NAMESPACE, storage.clone());
-
-<<<<<<< HEAD
+		let mut storage_ = MockStorage::new();
+		let storage = Rc::new(RefCell::new(&mut storage_ as &mut dyn Storage));
+		let storage = MaybeMutableStorage::new_mutable_shared(storage);
+		let mut queue = StoredVecDeque::<u16>::new(NAMESPACE, storage.clone());
+
 		queue.push_front(&69)?;
 		queue.push_back(&420)?;
 
@@ -473,17 +479,4 @@
 	//
 	// 	Ok(())
 	// }
-=======
-		queue.push_front(&1)?;
-		queue.push_front(&2)?;
-		queue.push_front(&3)?;
-
-		let val = queue.get(3);
-
-		assert_eq!(queue.len(), 3);
-		assert_eq!(val, Ok(None));
-
-		Ok(())
-	}
->>>>>>> 31774ed9
 }